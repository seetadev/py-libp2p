from collections.abc import (
    Mapping,
    Sequence,
)
from importlib.metadata import version as __version
from typing import (
    Literal,
    Optional,
    Type,
    cast,
)

import multiaddr

from libp2p.abc import (
    IHost,
    IMuxedConn,
    INetworkService,
    IPeerRouting,
    IPeerStore,
    ISecureTransport,
)
from libp2p.crypto.keys import (
    KeyPair,
)
from libp2p.crypto.rsa import (
    create_new_key_pair,
)
from libp2p.crypto.x25519 import create_new_key_pair as create_new_x25519_key_pair
from libp2p.custom_types import (
    TMuxerOptions,
    TProtocol,
    TSecurityOptions,
)
from libp2p.discovery.mdns.mdns import (
    MDNSDiscovery,
)
from libp2p.host.basic_host import (
    BasicHost,
)
from libp2p.host.routed_host import (
    RoutedHost,
)
from libp2p.network.swarm import (
    Swarm,
)
from libp2p.peer.id import (
    ID,
)
from libp2p.peer.peerstore import (
    PeerStore,
)
from libp2p.security.insecure.transport import (
    PLAINTEXT_PROTOCOL_ID,
    InsecureTransport,
)
from libp2p.security.noise.transport import PROTOCOL_ID as NOISE_PROTOCOL_ID
from libp2p.security.noise.transport import Transport as NoiseTransport
import libp2p.security.secio.transport as secio
from libp2p.stream_muxer.mplex.mplex import (
    MPLEX_PROTOCOL_ID,
    Mplex,
)
from libp2p.stream_muxer.yamux.yamux import (
    Yamux,
)
from libp2p.stream_muxer.yamux.yamux import PROTOCOL_ID as YAMUX_PROTOCOL_ID
from libp2p.transport.tcp.tcp import (
    TCP,
)
from libp2p.transport.upgrader import (
    TransportUpgrader,
)
from libp2p.utils.logging import (
    setup_logging,
)

# Initialize logging configuration
setup_logging()

# Default multiplexer choice
DEFAULT_MUXER = "YAMUX"

# Multiplexer options
MUXER_YAMUX = "YAMUX"
MUXER_MPLEX = "MPLEX"
DEFAULT_NEGOTIATE_TIMEOUT = 5



def set_default_muxer(muxer_name: Literal["YAMUX", "MPLEX"]) -> None:
    """
    Set the default multiplexer protocol to use.

    :param muxer_name: Either "YAMUX" or "MPLEX"
    :raise ValueError: If an unsupported muxer name is provided
    """
    global DEFAULT_MUXER
    muxer_upper = muxer_name.upper()
    if muxer_upper not in [MUXER_YAMUX, MUXER_MPLEX]:
        raise ValueError(f"Unknown muxer: {muxer_name}. Use 'YAMUX' or 'MPLEX'.")
    DEFAULT_MUXER = muxer_upper


def get_default_muxer() -> str:
    """
    Returns the currently selected default muxer.

    :return: Either "YAMUX" or "MPLEX"
    """
    return DEFAULT_MUXER


def create_yamux_muxer_option() -> TMuxerOptions:
    """
    Returns muxer options with Yamux as the primary choice.

    :return: Muxer options with Yamux first
    """
    return {
        TProtocol(YAMUX_PROTOCOL_ID): Yamux,  # Primary choice
        TProtocol(MPLEX_PROTOCOL_ID): Mplex,  # Fallback for compatibility
    }


def create_mplex_muxer_option() -> TMuxerOptions:
    """
    Returns muxer options with Mplex as the primary choice.

    :return: Muxer options with Mplex first
    """
    return {
        TProtocol(MPLEX_PROTOCOL_ID): Mplex,  # Primary choice
        TProtocol(YAMUX_PROTOCOL_ID): Yamux,  # Fallback
    }


def generate_new_rsa_identity() -> KeyPair:
    return create_new_key_pair()


def generate_peer_id_from(key_pair: KeyPair) -> ID:
    public_key = key_pair.public_key
    return ID.from_pubkey(public_key)


def get_default_muxer_options() -> TMuxerOptions:
    """
    Returns the default muxer options based on the current default muxer setting.

    :return: Muxer options with the preferred muxer first
    """
    if DEFAULT_MUXER == "MPLEX":
        return create_mplex_muxer_option()
    else:  # YAMUX is default
        return create_yamux_muxer_option()


def new_swarm(
    key_pair: KeyPair | None = None,
    muxer_opt: TMuxerOptions | None = None,
    sec_opt: TSecurityOptions | None = None,
    peerstore_opt: IPeerStore | None = None,
    muxer_preference: Literal["YAMUX", "MPLEX"] | None = None,
    listen_addrs: Sequence[multiaddr.Multiaddr] | None = None,
) -> INetworkService:
    """
    Create a swarm instance based on the parameters.

    :param key_pair: optional choice of the ``KeyPair``
    :param muxer_opt: optional choice of stream muxer
    :param sec_opt: optional choice of security upgrade
    :param peerstore_opt: optional peerstore
    :param muxer_preference: optional explicit muxer preference
    :param listen_addrs: optional list of multiaddrs to listen on
    :return: return a default swarm instance

    Note: Yamux (/yamux/1.0.0) is the preferred stream multiplexer
          due to its improved performance and features.
          Mplex (/mplex/6.7.0) is retained for backward compatibility
          but may be deprecated in the future.
    """
    if key_pair is None:
        key_pair = generate_new_rsa_identity()

    id_opt = generate_peer_id_from(key_pair)

    if listen_addrs is None:
        transport = TCP()
    else:
        addr = listen_addrs[0]
        if addr.__contains__("tcp"):
            transport = TCP()
        elif addr.__contains__("quic"):
            raise ValueError("QUIC not yet supported")
        else:
            raise ValueError(f"Unknown transport in listen_addrs: {listen_addrs}")

    # Generate X25519 keypair for Noise
    noise_key_pair = create_new_x25519_key_pair()

    # Default security transports (using Noise as primary)
    secure_transports_by_protocol: Mapping[TProtocol, ISecureTransport] = sec_opt or {
        NOISE_PROTOCOL_ID: NoiseTransport(
            key_pair, noise_privkey=noise_key_pair.private_key
        ),
        TProtocol(secio.ID): secio.Transport(key_pair),
        TProtocol(PLAINTEXT_PROTOCOL_ID): InsecureTransport(
            key_pair, peerstore=peerstore_opt
        ),
    }

    # Use given muxer preference if provided, otherwise use global default
    if muxer_preference is not None:
        temp_pref = muxer_preference.upper()
        if temp_pref not in [MUXER_YAMUX, MUXER_MPLEX]:
            raise ValueError(
                f"Unknown muxer: {muxer_preference}. Use 'YAMUX' or 'MPLEX'."
            )
        active_preference = temp_pref
    else:
        active_preference = DEFAULT_MUXER

    # Use provided muxer options if given, otherwise create based on preference
    if muxer_opt is not None:
        muxer_transports_by_protocol = muxer_opt
    else:
        if active_preference == MUXER_MPLEX:
            muxer_transports_by_protocol = create_mplex_muxer_option()
        else:  # YAMUX is default
            muxer_transports_by_protocol = create_yamux_muxer_option()

    upgrader = TransportUpgrader(
        secure_transports_by_protocol=secure_transports_by_protocol,
        muxer_transports_by_protocol=muxer_transports_by_protocol,
    )

    peerstore = peerstore_opt or PeerStore()
    # Store our key pair in peerstore
    peerstore.add_key_pair(id_opt, key_pair)

    return Swarm(id_opt, peerstore, upgrader, transport)


def new_host(
    key_pair: KeyPair | None = None,
    muxer_opt: TMuxerOptions | None = None,
    sec_opt: TSecurityOptions | None = None,
    peerstore_opt: IPeerStore | None = None,
    disc_opt: IPeerRouting | None = None,
    muxer_preference: Literal["YAMUX", "MPLEX"] | None = None,
    listen_addrs: Sequence[multiaddr.Multiaddr] | None = None,
    enable_mDNS: bool = False,
<<<<<<< HEAD
    bootstrap: list[str] | None = None,
=======
    negotiate_timeout: int = DEFAULT_NEGOTIATE_TIMEOUT,
>>>>>>> 975ea1bd
) -> IHost:
    """
    Create a new libp2p host based on the given parameters.

    :param key_pair: optional choice of the ``KeyPair``
    :param muxer_opt: optional choice of stream muxer
    :param sec_opt: optional choice of security upgrade
    :param peerstore_opt: optional peerstore
    :param disc_opt: optional discovery
    :param muxer_preference: optional explicit muxer preference
    :param listen_addrs: optional list of multiaddrs to listen on
    :param enable_mDNS: whether to enable mDNS discovery
    :param bootstrap: optional list of bootstrap peer addresses as strings
    :return: return a host instance
    """
    swarm = new_swarm(
        key_pair=key_pair,
        muxer_opt=muxer_opt,
        sec_opt=sec_opt,
        peerstore_opt=peerstore_opt,
        muxer_preference=muxer_preference,
        listen_addrs=listen_addrs,
    )

    if disc_opt is not None:
<<<<<<< HEAD
        return RoutedHost(swarm, disc_opt, enable_mDNS, bootstrap)
    return BasicHost(swarm, enable_mDNS, bootstrap)
=======
        return RoutedHost(swarm, disc_opt, enable_mDNS)
    return BasicHost(network=swarm,enable_mDNS=enable_mDNS , negotitate_timeout=negotiate_timeout)
>>>>>>> 975ea1bd

__version__ = __version("libp2p")<|MERGE_RESOLUTION|>--- conflicted
+++ resolved
@@ -251,11 +251,8 @@
     muxer_preference: Literal["YAMUX", "MPLEX"] | None = None,
     listen_addrs: Sequence[multiaddr.Multiaddr] | None = None,
     enable_mDNS: bool = False,
-<<<<<<< HEAD
     bootstrap: list[str] | None = None,
-=======
     negotiate_timeout: int = DEFAULT_NEGOTIATE_TIMEOUT,
->>>>>>> 975ea1bd
 ) -> IHost:
     """
     Create a new libp2p host based on the given parameters.
@@ -281,12 +278,7 @@
     )
 
     if disc_opt is not None:
-<<<<<<< HEAD
         return RoutedHost(swarm, disc_opt, enable_mDNS, bootstrap)
-    return BasicHost(swarm, enable_mDNS, bootstrap)
-=======
-        return RoutedHost(swarm, disc_opt, enable_mDNS)
-    return BasicHost(network=swarm,enable_mDNS=enable_mDNS , negotitate_timeout=negotiate_timeout)
->>>>>>> 975ea1bd
+    return BasicHost(network=swarm,enable_mDNS=enable_mDNS , bootstrap=bootstrap, negotitate_timeout=negotiate_timeout)
 
 __version__ = __version("libp2p")