"""Libp2p Python implementation."""

import logging
import ssl

from libp2p.transport.quic.utils import is_quic_multiaddr
from typing import Any
from libp2p.transport.quic.transport import QUICTransport
from libp2p.transport.quic.config import QUICTransportConfig
from collections.abc import (
    Mapping,
    Sequence,
)
from importlib.metadata import version as __version
from typing import (
    Literal,
    Optional,
)

import multiaddr

from libp2p.abc import (
    IHost,
    INetworkService,
    IPeerRouting,
    IPeerStore,
    ISecureTransport,
    ITransport,
)
from libp2p.crypto.keys import (
    KeyPair,
)
from libp2p.crypto.rsa import (
    create_new_key_pair,
)
from libp2p.crypto.x25519 import create_new_key_pair as create_new_x25519_key_pair
from libp2p.custom_types import (
    TMuxerOptions,
    TProtocol,
    TSecurityOptions,
)
from libp2p.host.basic_host import (
    BasicHost,
)
from libp2p.host.routed_host import (
    RoutedHost,
)
from libp2p.network.swarm import (
    Swarm,
)
from libp2p.network.config import (
    ConnectionConfig,
    RetryConfig
)
from libp2p.peer.id import (
    ID,
)
from libp2p.peer.peerstore import (
    PeerStore,
    create_signed_peer_record,
)
from libp2p.security.insecure.transport import (
    PLAINTEXT_PROTOCOL_ID,
    InsecureTransport,
)
from libp2p.security.noise.transport import (
    PROTOCOL_ID as NOISE_PROTOCOL_ID,
    Transport as NoiseTransport,
)
import libp2p.security.secio.transport as secio
from libp2p.stream_muxer.mplex.mplex import (
    MPLEX_PROTOCOL_ID,
    Mplex,
)
from libp2p.stream_muxer.yamux.yamux import (
    PROTOCOL_ID as YAMUX_PROTOCOL_ID,
    Yamux,
)
from libp2p.transport.tcp.tcp import (
    TCP,
)
from libp2p.transport.upgrader import (
    TransportUpgrader,
)
from libp2p.transport.transport_registry import (
    create_transport_for_multiaddr,
    get_supported_transport_protocols,
)
from libp2p.utils.logging import (
    setup_logging,
)

# Initialize logging configuration
setup_logging()

# Default multiplexer choice
DEFAULT_MUXER = "YAMUX"

# Multiplexer options
MUXER_YAMUX = "YAMUX"
MUXER_MPLEX = "MPLEX"
DEFAULT_NEGOTIATE_TIMEOUT = 5

logger = logging.getLogger(__name__)

def set_default_muxer(muxer_name: Literal["YAMUX", "MPLEX"]) -> None:
    """
    Set the default multiplexer protocol to use.

    :param muxer_name: Either "YAMUX" or "MPLEX"
    :raise ValueError: If an unsupported muxer name is provided
    """
    global DEFAULT_MUXER
    muxer_upper = muxer_name.upper()
    if muxer_upper not in [MUXER_YAMUX, MUXER_MPLEX]:
        raise ValueError(f"Unknown muxer: {muxer_name}. Use 'YAMUX' or 'MPLEX'.")
    DEFAULT_MUXER = muxer_upper


def get_default_muxer() -> str:
    """
    Returns the currently selected default muxer.

    :return: Either "YAMUX" or "MPLEX"
    """
    return DEFAULT_MUXER


def create_yamux_muxer_option() -> TMuxerOptions:
    """
    Returns muxer options with Yamux as the primary choice.

    :return: Muxer options with Yamux first
    """
    return {
        TProtocol(YAMUX_PROTOCOL_ID): Yamux,  # Primary choice
        TProtocol(MPLEX_PROTOCOL_ID): Mplex,  # Fallback for compatibility
    }


def create_mplex_muxer_option() -> TMuxerOptions:
    """
    Returns muxer options with Mplex as the primary choice.

    :return: Muxer options with Mplex first
    """
    return {
        TProtocol(MPLEX_PROTOCOL_ID): Mplex,  # Primary choice
        TProtocol(YAMUX_PROTOCOL_ID): Yamux,  # Fallback
    }


def generate_new_rsa_identity() -> KeyPair:
    return create_new_key_pair()


def generate_peer_id_from(key_pair: KeyPair) -> ID:
    public_key = key_pair.public_key
    return ID.from_pubkey(public_key)


def get_default_muxer_options() -> TMuxerOptions:
    """
    Returns the default muxer options based on the current default muxer setting.

    :return: Muxer options with the preferred muxer first
    """
    if DEFAULT_MUXER == "MPLEX":
        return create_mplex_muxer_option()
    else:  # YAMUX is default
        return create_yamux_muxer_option()

def new_swarm(
    key_pair: KeyPair | None = None,
    muxer_opt: TMuxerOptions | None = None,
    sec_opt: TSecurityOptions | None = None,
    peerstore_opt: IPeerStore | None = None,
    muxer_preference: Literal["YAMUX", "MPLEX"] | None = None,
    listen_addrs: Sequence[multiaddr.Multiaddr] | None = None,
    enable_quic: bool = False,
    retry_config: Optional["RetryConfig"] = None,
    connection_config: ConnectionConfig | QUICTransportConfig | None = None,
    tls_client_config: ssl.SSLContext | None = None,
    tls_server_config: ssl.SSLContext | None = None,
) -> INetworkService:
    logger.debug(f"new_swarm: enable_quic={enable_quic}, listen_addrs={listen_addrs}")
    """
    Create a swarm instance based on the parameters.

    :param key_pair: optional choice of the ``KeyPair``
    :param muxer_opt: optional choice of stream muxer
    :param sec_opt: optional choice of security upgrade
    :param peerstore_opt: optional peerstore
    :param muxer_preference: optional explicit muxer preference
    :param listen_addrs: optional list of multiaddrs to listen on
    :param enable_quic: enable quic for transport
    :param quic_transport_opt: options for transport
    :return: return a default swarm instance

    Note: Yamux (/yamux/1.0.0) is the preferred stream multiplexer
          due to its improved performance and features.
          Mplex (/mplex/6.7.0) is retained for backward compatibility
          but may be deprecated in the future.
    """
    if key_pair is None:
        key_pair = generate_new_rsa_identity()

    id_opt = generate_peer_id_from(key_pair)

    transport: TCP | QUICTransport | ITransport
    quic_transport_opt = connection_config if isinstance(connection_config, QUICTransportConfig) else None

    if listen_addrs is None:
        if enable_quic:
            transport = QUICTransport(key_pair.private_key, config=quic_transport_opt)
        else:
            transport = TCP()
    else:
        # Use transport registry to select the appropriate transport
        from libp2p.transport.transport_registry import create_transport_for_multiaddr

        # Create a temporary upgrader for transport selection
        # We'll create the real upgrader later with the proper configuration
        temp_upgrader = TransportUpgrader(
            secure_transports_by_protocol={},
            muxer_transports_by_protocol={}
        )

        addr = listen_addrs[0]
        logger.debug(f"new_swarm: Creating transport for address: {addr}")
        transport_maybe = create_transport_for_multiaddr(
            addr,
            temp_upgrader,
            private_key=key_pair.private_key,
            config=quic_transport_opt,
            tls_client_config=tls_client_config,
            tls_server_config=tls_server_config
        )

        if transport_maybe is None:
            raise ValueError(f"Unsupported transport for listen_addrs: {listen_addrs}")

        transport = transport_maybe
        logger.debug(f"new_swarm: Created transport: {type(transport)}")

    # If enable_quic is True but we didn't get a QUIC transport, force QUIC
    if enable_quic and not isinstance(transport, QUICTransport):
        logger.debug(f"new_swarm: Forcing QUIC transport (enable_quic=True but got {type(transport)})")
        transport = QUICTransport(key_pair.private_key, config=quic_transport_opt)

    logger.debug(f"new_swarm: Final transport type: {type(transport)}")

    # Generate X25519 keypair for Noise
    noise_key_pair = create_new_x25519_key_pair()

    # Default security transports (using Noise as primary)
    secure_transports_by_protocol: Mapping[TProtocol, ISecureTransport] = sec_opt or {
        NOISE_PROTOCOL_ID: NoiseTransport(
            key_pair, noise_privkey=noise_key_pair.private_key
        ),
        TProtocol(secio.ID): secio.Transport(key_pair),
        TProtocol(PLAINTEXT_PROTOCOL_ID): InsecureTransport(
            key_pair, peerstore=peerstore_opt
        ),
    }

    # Use given muxer preference if provided, otherwise use global default
    if muxer_preference is not None:
        temp_pref = muxer_preference.upper()
        if temp_pref not in [MUXER_YAMUX, MUXER_MPLEX]:
            raise ValueError(
                f"Unknown muxer: {muxer_preference}. Use 'YAMUX' or 'MPLEX'."
            )
        active_preference = temp_pref
    else:
        active_preference = DEFAULT_MUXER

    # Use provided muxer options if given, otherwise create based on preference
    if muxer_opt is not None:
        muxer_transports_by_protocol = muxer_opt
    else:
        if active_preference == MUXER_MPLEX:
            muxer_transports_by_protocol = create_mplex_muxer_option()
        else:  # YAMUX is default
            muxer_transports_by_protocol = create_yamux_muxer_option()

    upgrader = TransportUpgrader(
        secure_transports_by_protocol=secure_transports_by_protocol,
        muxer_transports_by_protocol=muxer_transports_by_protocol,
    )


    peerstore = peerstore_opt or PeerStore()
    # Store our key pair in peerstore
    peerstore.add_key_pair(id_opt, key_pair)

    return Swarm(
        id_opt,
        peerstore,
        upgrader,
        transport,
        retry_config=retry_config,
        connection_config=connection_config
    )


def new_host(
    key_pair: KeyPair | None = None,
    muxer_opt: TMuxerOptions | None = None,
    sec_opt: TSecurityOptions | None = None,
    peerstore_opt: IPeerStore | None = None,
    disc_opt: IPeerRouting | None = None,
    muxer_preference: Literal["YAMUX", "MPLEX"] | None = None,
    listen_addrs: Sequence[multiaddr.Multiaddr] | None = None,
    enable_mDNS: bool = False,
    enable_upnp: bool = False,
    bootstrap: list[str] | None = None,
    negotiate_timeout: int = DEFAULT_NEGOTIATE_TIMEOUT,
    enable_quic: bool = False,
    quic_transport_opt:  QUICTransportConfig | None = None,
    tls_client_config: ssl.SSLContext | None = None,
    tls_server_config: ssl.SSLContext | None = None,
) -> IHost:
    """
    Create a new libp2p host based on the given parameters.

    :param key_pair: optional choice of the ``KeyPair``
    :param muxer_opt: optional choice of stream muxer
    :param sec_opt: optional choice of security upgrade
    :param peerstore_opt: optional peerstore
    :param disc_opt: optional discovery
    :param muxer_preference: optional explicit muxer preference
    :param listen_addrs: optional list of multiaddrs to listen on
    :param enable_mDNS: whether to enable mDNS discovery
    :param bootstrap: optional list of bootstrap peer addresses as strings
    :param enable_quic: optinal choice to use QUIC for transport
    :param quic_transport_opt: optional configuration for quic transport
    :param tls_client_config: optional TLS client configuration for WebSocket transport
    :param tls_server_config: optional TLS server configuration for WebSocket transport
    :return: return a host instance
    """

    if not enable_quic and quic_transport_opt is not None:
        logger.warning(f"QUIC config provided but QUIC not enabled, ignoring QUIC config")

    swarm = new_swarm(
        enable_quic=enable_quic,
        key_pair=key_pair,
        muxer_opt=muxer_opt,
        sec_opt=sec_opt,
        peerstore_opt=peerstore_opt,
        muxer_preference=muxer_preference,
        listen_addrs=listen_addrs,
        connection_config=quic_transport_opt if enable_quic else None,
        tls_client_config=tls_client_config,
        tls_server_config=tls_server_config
    )

    if disc_opt is not None:
        return RoutedHost(swarm, disc_opt, enable_mDNS, enable_upnp, bootstrap)
    return BasicHost(
        network=swarm,
        enable_mDNS=enable_mDNS,
        bootstrap=bootstrap,
<<<<<<< HEAD
        negotiate_timeout=negotiate_timeout,
        enable_upnp=enable_upnp
=======
        negotiate_timeout=negotiate_timeout
>>>>>>> 894a6c39
    )

__version__ = __version("libp2p")<|MERGE_RESOLUTION|>--- conflicted
+++ resolved
@@ -362,12 +362,8 @@
         network=swarm,
         enable_mDNS=enable_mDNS,
         bootstrap=bootstrap,
-<<<<<<< HEAD
-        negotiate_timeout=negotiate_timeout,
         enable_upnp=enable_upnp
-=======
         negotiate_timeout=negotiate_timeout
->>>>>>> 894a6c39
     )
 
 __version__ = __version("libp2p")