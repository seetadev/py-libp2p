import asyncio
import multiaddr

from Crypto.PublicKey import RSA
from libp2p.security.insecure_security import InsecureTransport
from .peer.peerstore import PeerStore
from .peer.id import id_from_public_key
from .network.swarm import Swarm
from .host.basic_host import BasicHost
from .kademlia.routed_host import RoutedHost
from .transport.upgrader import TransportUpgrader
from .transport.tcp.tcp import TCP
from .kademlia.network import KademliaServer


async def cleanup_done_tasks():
    """
    clean up asyncio done tasks to free up resources
    """
    while True:
        for task in asyncio.all_tasks():
            if task.done():
                await task

        # Need not run often
        # Some sleep necessary to context switch
        await asyncio.sleep(3)

def generate_id():
    new_key = RSA.generate(2048, e=65537)
    new_id = id_from_public_key(new_key.publickey())
    # private_key = new_key.exportKey("PEM")
    return new_id

def initialize_default_kademlia(
        ksize=20, alpha=3, id_opt=None, storage=None):
    """
    initialize swam when no swarm is passed in
    :param ksize: The k parameter from the paper
    :param alpha: The alpha parameter from the paper
    :param id_opt: optional id for host
    :param storage: An instance that implements
        :interface:`~kademlia.storage.IStorage`
    :return: return a default kademlia instance
    """
    if not id_opt:
        id_opt = generate_id()

    node_id = id_opt.get_raw_id()
    return KademliaServer(ksize=ksize, alpha=alpha,
                          node_id=node_id, storage=storage)


def initialize_default_swarm(
        id_opt=None, transport_opt=None,
        muxer_opt=None, sec_opt=None, peerstore_opt=None):
    """
    initialize swarm when no swarm is passed in
    :param id_opt: optional id for host
    :param transport_opt: optional choice of transport upgrade
    :param muxer_opt: optional choice of stream muxer
    :param sec_opt: optional choice of security upgrade
    :param peerstore_opt: optional peerstore
    :return: return a default swarm instance
    """
    # pylint: disable=too-many-arguments, unused-argument

    if not id_opt:
        id_opt = generate_id()

    # TODO parse transport_opt to determine transport
    transport_opt = transport_opt or ["/ip4/127.0.0.1/tcp/8001"]
<<<<<<< HEAD
    transport = [multiaddr.Multiaddr(t) for t in transport_opt]
    # TODO wire muxer up with swarm
    # muxer = muxer_opt or ["mplex/6.7.0"]

    # Use passed in security option or the default insecure option
    sec = sec_opt or {"/insecure/1.0.0": InsecureTransport("insecure")}
=======
    transport = TCP()

    # TODO TransportUpgrader is not doing anything really
    # TODO parse muxer and sec to pass into TransportUpgrader
    muxer = muxer_opt or ["mplex/6.7.0"]
    sec = sec_opt or ["secio"]
    upgrader = TransportUpgrader(sec, muxer)

>>>>>>> 0f5854a8
    peerstore = peerstore_opt or PeerStore()
    swarm_opt = Swarm(id_opt, peerstore, upgrader, transport)

    return swarm_opt


async def new_node(
        swarm_opt=None, id_opt=None, transport_opt=None,
        muxer_opt=None, sec_opt=None, peerstore_opt=None,
        disc_opt=None):
    """
    create new libp2p node
    :param id_opt: optional id for host
    :param transport_opt: optional choice of transport upgrade
    :param muxer_opt: optional choice of stream muxer
    :param sec_opt: optional choice of security upgrade
    :param peerstore_opt: optional peerstore
    :return: return a default swarm instance
    """
    # pylint: disable=too-many-arguments

    if not id_opt:
        id_opt = generate_id()

    if not swarm_opt:
        swarm_opt = initialize_default_swarm(
            id_opt=id_opt, transport_opt=transport_opt,
            muxer_opt=muxer_opt, sec_opt=sec_opt,
            peerstore_opt=peerstore_opt)

    # TODO enable support for other host type
    # TODO routing unimplemented
    if not disc_opt:
        host = BasicHost(swarm_opt)
    else:
        host = RoutedHost(swarm_opt, disc_opt)

    # Kick off cleanup job
    asyncio.ensure_future(cleanup_done_tasks())

    return host<|MERGE_RESOLUTION|>--- conflicted
+++ resolved
@@ -70,23 +70,14 @@
 
     # TODO parse transport_opt to determine transport
     transport_opt = transport_opt or ["/ip4/127.0.0.1/tcp/8001"]
-<<<<<<< HEAD
-    transport = [multiaddr.Multiaddr(t) for t in transport_opt]
-    # TODO wire muxer up with swarm
-    # muxer = muxer_opt or ["mplex/6.7.0"]
-
-    # Use passed in security option or the default insecure option
-    sec = sec_opt or {"/insecure/1.0.0": InsecureTransport("insecure")}
-=======
     transport = TCP()
 
     # TODO TransportUpgrader is not doing anything really
     # TODO parse muxer and sec to pass into TransportUpgrader
     muxer = muxer_opt or ["mplex/6.7.0"]
-    sec = sec_opt or ["secio"]
+    sec = sec_opt or {"insecure/1.0.0": InsecureTransport("insecure")}
     upgrader = TransportUpgrader(sec, muxer)
 
->>>>>>> 0f5854a8
     peerstore = peerstore_opt or PeerStore()
     swarm_opt = Swarm(id_opt, peerstore, upgrader, transport)
 
